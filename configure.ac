--- conflicted
+++ resolved
@@ -504,27 +504,49 @@
 AM_PROG_AS
 AC_USE_SYSTEM_EXTENSIONS
 
-<<<<<<< HEAD
-if test "x$enable_threads" = xyes; then
-	echo
-	echo "Threading support:"
-	AX_PTHREAD
-	LIBS="$LIBS $PTHREAD_LIBS"
-	AM_CFLAGS="$AM_CFLAGS $PTHREAD_CFLAGS"
-
-	dnl NOTE: PTHREAD_CC is ignored. It would be useful on AIX, but
-	dnl it's tricky to get it right together with AC_PROG_CC_C99.
-	dnl Thus, this is handled by telling the user in INSTALL to set
-	dnl the correct CC manually.
-
-	# These are nice to have but not mandatory.
-	OLD_CFLAGS=$CFLAGS
-	CFLAGS="$CFLAGS $PTHREAD_CFLAGS"
-	AC_SEARCH_LIBS([clock_gettime], [rt])
-	AC_CHECK_FUNCS([clock_gettime pthread_condattr_setclock])
-	AC_CHECK_DECLS([CLOCK_MONOTONIC], [], [], [[#include <time.h>]])
-	CFLAGS=$OLD_CFLAGS
-fi
+case $enable_threads in
+	posix)
+		echo
+		echo "POSIX threading support:"
+		AX_PTHREAD([:]) dnl We don't need the HAVE_PTHREAD macro.
+		LIBS="$LIBS $PTHREAD_LIBS"
+		AM_CFLAGS="$AM_CFLAGS $PTHREAD_CFLAGS"
+
+		dnl NOTE: PTHREAD_CC is ignored. It would be useful on AIX,
+		dnl but it's tricky to get it right together with
+		dnl AC_PROG_CC_C99. Thus, this is handled by telling the
+		dnl user in INSTALL to set the correct CC manually.
+
+		AC_DEFINE([MYTHREAD_POSIX], [1],
+			[Define to 1 when using POSIX threads (pthreads).])
+
+		# These are nice to have but not mandatory.
+		#
+		# FIXME: xz uses clock_gettime if it is available and can do
+		# it even when threading is disabled. Moving this outside
+		# of pthread detection may be undesirable because then
+		# liblzma may get linked against librt even when librt isn't
+		# needed by liblzma.
+		OLD_CFLAGS=$CFLAGS
+		CFLAGS="$CFLAGS $PTHREAD_CFLAGS"
+		AC_SEARCH_LIBS([clock_gettime], [rt])
+		AC_CHECK_FUNCS([clock_gettime pthread_condattr_setclock])
+		AC_CHECK_DECLS([CLOCK_MONOTONIC], [], [], [[#include <time.h>]])
+		CFLAGS=$OLD_CFLAGS
+		;;
+	win95)
+		AC_DEFINE([MYTHREAD_WIN95], [1], [Define to 1 when using
+			Windows 95 (and thus XP) compatible threads.
+			This avoids use of features that were added in
+			Windows Vista.])
+		;;
+	vista)
+		AC_DEFINE([MYTHREAD_VISTA], [1], [Define to 1 when using
+			Windows Vista compatible threads. This uses
+			features that are not available on Windows XP.])
+		;;
+esac
+AM_CONDITIONAL([COND_THREADS], [test "x$enable_threads" != xno])
 
 # As a Debian-specific hack, liblzma can use dlopen() to check if extra
 # paranoia is needed because unversioned symbols from liblzma.so.2 are
@@ -559,51 +581,6 @@
 	AC_MSG_ERROR([--enable-liblzma2: unrecognized value $enable_liblzma2_compat])
 	;;
 esac
-=======
-case $enable_threads in
-	posix)
-		echo
-		echo "POSIX threading support:"
-		AX_PTHREAD([:]) dnl We don't need the HAVE_PTHREAD macro.
-		LIBS="$LIBS $PTHREAD_LIBS"
-		AM_CFLAGS="$AM_CFLAGS $PTHREAD_CFLAGS"
-
-		dnl NOTE: PTHREAD_CC is ignored. It would be useful on AIX,
-		dnl but it's tricky to get it right together with
-		dnl AC_PROG_CC_C99. Thus, this is handled by telling the
-		dnl user in INSTALL to set the correct CC manually.
-
-		AC_DEFINE([MYTHREAD_POSIX], [1],
-			[Define to 1 when using POSIX threads (pthreads).])
-
-		# These are nice to have but not mandatory.
-		#
-		# FIXME: xz uses clock_gettime if it is available and can do
-		# it even when threading is disabled. Moving this outside
-		# of pthread detection may be undesirable because then
-		# liblzma may get linked against librt even when librt isn't
-		# needed by liblzma.
-		OLD_CFLAGS=$CFLAGS
-		CFLAGS="$CFLAGS $PTHREAD_CFLAGS"
-		AC_SEARCH_LIBS([clock_gettime], [rt])
-		AC_CHECK_FUNCS([clock_gettime pthread_condattr_setclock])
-		AC_CHECK_DECLS([CLOCK_MONOTONIC], [], [], [[#include <time.h>]])
-		CFLAGS=$OLD_CFLAGS
-		;;
-	win95)
-		AC_DEFINE([MYTHREAD_WIN95], [1], [Define to 1 when using
-			Windows 95 (and thus XP) compatible threads.
-			This avoids use of features that were added in
-			Windows Vista.])
-		;;
-	vista)
-		AC_DEFINE([MYTHREAD_VISTA], [1], [Define to 1 when using
-			Windows Vista compatible threads. This uses
-			features that are not available on Windows XP.])
-		;;
-esac
-AM_CONDITIONAL([COND_THREADS], [test "x$enable_threads" != xno])
->>>>>>> 9815cdf6
 
 echo
 echo "Initializing Libtool:"
