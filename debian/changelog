<<<<<<< HEAD
xz-utils (4.999.9beta+20100602-1.1) unstable; urgency=low

  * Upload to unstable.
  * Standards-Version: 3.9.0 (checked).

 -- Jonathan Nieder <jrnieder@gmail.com>  Mon, 12 Jul 2010 15:46:43 -0500

xz-utils (4.999.9beta+20100602-1) experimental; urgency=low

  * New upstream snapshot, taken from upstream commit d8b41eed.
    - The output from "xz -v --list" and "xz -v -v --list" has been
      improved.
      "xz -v -v --list" can be used to obtain an estimate for the memory
      required to decompress a file.
    - The xz manual page has some new material, including examples.
      Closes: #578465.
    - liblzma: The lzma_block_compressed_size() function no longer
      returns LZMA_DATA_ERROR for valid Blocks.
  * debian/symbols: Bump minimal version for lzma_block_compressed_size.
  * Correct the 4.999.9beta+20100307-1 changelog entry to describe
    which public functions were affected.

  * Add new xz-lzma package to allow xz to provide lzma and related
    commands.  Conflicts: and Provides: lzma.
  * xz-utils: Suggests: xz-lzma.
  * xz-utils/README.Debian: Take xz-lzma into account.

 -- Jonathan Nieder <jrnieder@gmail.com>  Fri, 04 Jun 2010 15:53:58 -0500
=======
xz-utils (4.999.9beta+20100527-2) UNRELEASED; urgency=low

  * Explicitly depend on autoconf (>= 2.64~) due to AC_PREREQ,
    discovered during backporting.

 -- Thorsten Glaser <tg@mirbsd.de>  Thu, 17 Jun 2010 16:02:20 +0200
>>>>>>> e98a4a4c

xz-utils (4.999.9beta+20100527-1) unstable; urgency=low

  * New upstream snapshot, taken from upstream commit a334348dc.
    - Show both elapsed time and estimated remaining time in xz -v.
      Thanks to Trent W. Buck for the idea.  Closes: #574583.
    - liblzma: Remove the Subblock filter from the public API
      (the ABI is unchanged).
  * liblzma-dev.NEWS: Update.
  * xz-utils: Update Czech translation.
  * Change priority of xz-utils and liblzma2 to required and
    xzdec to extra.

 -- Jonathan Nieder <jrnieder@gmail.com>  Thu, 27 May 2010 16:27:04 -0500

xz-utils (4.999.9beta+20100307-1) unstable; urgency=low

  * New upstream snapshot, taken from upstream commit f4b2b526.
    - liblzma: The stream initialization functions were not correctly
      initializing the internal allow_buffer_error flag.  As a result,
      ever since 4.999.9beta-1 in rare circumstances when decompressing
      LZMA files, the xz tool would produce spurious "Unexpected end
      of input" failures (Gentoo bug 305591).
    - The default memory usage limit on low-memory systems has been
      increased.
  * debian/copyright: Clarify.

 -- Jonathan Nieder <jrnieder@gmail.com>  Tue, 09 Mar 2010 10:22:24 -0600

xz-utils (4.999.9beta+20100212-4) unstable; urgency=low

  * debian/control: Build-Depends: autopoint instead of cvs.
    Closes: #572481.
  * debian/copyright: Clean up and include more details.
  * debian/rules get-orig-source: Unindent comment lines.
  * xz-utils: include Czech translation.

 -- Jonathan Nieder <jrnieder@gmail.com>  Thu, 04 Mar 2010 10:17:15 -0600

xz-utils (4.999.9beta+20100212-3) unstable; urgency=low

  * liblzma-dev: Remove unneeded .la file.
  * xz-utils: Dynamically link the xz binary.
  * Do not waste time installing and running doxygen on buildds that
    are not going to build arch-all packages.
    Build-Depends-Indep: doxygen.  Closes: #540444.

 -- Jonathan Nieder <jrnieder@gmail.com>  Tue, 23 Feb 2010 18:23:29 -0600

xz-utils (4.999.9beta+20100212-2) unstable; urgency=low

  * Split off xzdec and lzmadec commands into new xzdec package.
    Thanks to Guillem Jover for the idea.  Closes: #571060.
  * xz-utils.NEWS: advertise this change.

 -- Jonathan Nieder <jrnieder@gmail.com>  Tue, 23 Feb 2010 08:09:39 -0600

xz-utils (4.999.9beta+20100212-1) unstable; urgency=low

  * New upstream snapshot, taken from upstream commit eb7d51a3f.
     - xz --force compresses symlinks without complaint now.
     - liblzma: the optimized CRC32 implementation for x86 no longer
       misdetects the Hurd as Mac OS X.
  * debian/rules: ./configure --enable-assembler on the Hurd.
  * xz-utils: Simplify NEWS.Debian.gz.
  * liblzma-dev: Add a NEWS file to keep track of future API changes.

  * Drop unnecessary build-time conflict with autoconf2.13.
  * Add a blank line to the end of all NEWS files.
    (Works around: #247356)
  * debian/README.source: Leave out “-I -i” options.  Ignoring version
    control cruft is the default behavior with dpkg source format 3.0.
  * debian/changelog.upstream.sh: Pass ‘git log’ an explicit --format
    option to avoid problems if format.pretty is set in gitconfig.

  * Correct the 4.999.9beta+20100117-1 changelog entry.  It said:
     + The user-specified memory usage limit was not being honored in
       some cases.
    No such bug was observed, so describe the change instead.

 -- Jonathan Nieder <jrnieder@gmail.com>  Tue, 16 Feb 2010 00:30:24 -0600

xz-utils (4.999.9beta+20100131-1) unstable; urgency=low

  * New upstream snapshot, taken from upstream commit f9dd797a.
     + xz: the --list option to display information about a compressed
       file (e.g., its uncompressed size) is now functional.  The output
       of the xz --robot --list command still may change in future
       versions.
  * xz-utils: NEWS.Debian.gz: Clarify how interleaved output can
    go wrong.
  * debian/rules: Simplify:
     - remove support for comma as a delimiter for $(DEB_BUILD_OPTIONS).
     - rely on dh --parallel instead of tricky logic of our own to
       handle parallel builds.  Build-Depends: debhelper (>= 7.4.10).
  * Correct some typos in the 4.999.9beta+20100117-1 changelog entry.
  * Standards-Version: 3.8.4 (checked).
  * Update copyright file.

 -- Jonathan Nieder <jrnieder@gmail.com>  Sun, 31 Jan 2010 17:32:02 -0600

xz-utils (4.999.9beta+20100117-1) unstable; urgency=low

  * New upstream snapshot, taken from upstream commit 07a11dad.
     + Fix some logic errors in the internal memory usage configuration
       API.
     + xz will no longer compress or decompress special files in place,
       even with --force.
       --force still enables compression of the target of a symlink.
     + xz will no longer read compressed data from a terminal or write
       it to a terminal, even with --force.
     + liblzma: many Index handling API improvements:
        - An lzma_index includes more useful metadata that is not
          actually from the Index.  This is particularly helpful for
          describing multiple-stream files.
           * lzma_index_cat() does not take a stream padding argument
             any more; use lzma_index_stream_padding() instead.
           * lzma_index_memusage() takes two arguments now.
             The new lzma_index_memused() convenience function
             calculates the total memory usage of an lzma_index.
           * lzma_index_count() has been replaced with
             lzma_index_block_count() and lzma_index_stream_count().
           * The new lzma_index_stream_flags() allows storing Stream
             Flags (e.g., checksum types) with the Index information.
           * The new lzma_index_checks() function indicates the list of
             checksum types in use.
           * lzma_index_equal() has been removed.  Its semantics were
             unclear, and something approximately equivalent can be
             implemented by iterating over Blocks in application code.
        - An lzma_index no longer represents a position within an Index.
          The new lzma_index_iter type can be used for that purpose.
           * Certain functions generate an iterator on demand now rather
             than clobbering their lzma_index arguments.  Using a single
             lzma_index for multiple concurrent invocations is safe now:
              lzma_index_buffer_encode(), lzma_index_encoder()
           * Functions that used to specify a Record by modifying an
             lzma_index argument have been renamed and taught to write
             an lzma_index_iter instead:
              lzma_index_locate() -> lzma_index_iter_locate()
              lzma_index_rewind() -> lzma_index_iter_rewind()
              lzma_index_read() -> lzma_index_iter_next()
           * The lzma_index_record type used by lzma_index_read() for
             complex seeks is no more.  lzma_index_iter_next() instead
             takes a parameter of the new lzma_index_iter_mode type.
           * New function: lzma_index_iter_init()
           * lzma_index_init() cannot reuse memory from an existing
             lzma_index any more.  The signature changed accordingly.
     + xz: support for decompressing to a sparse file
        - Try to write a sparse file if the decompressed stream contains
          long runs of null bytes.
        - The new --no-sparse option disables this behavior.
     + xz: add Czech translation.
     + liblzma-dev: lzma_filters_copy() and lzma_filters_update() are
       declared not to throw exceptions.
  * liblzma: bump soname.
  * xz-utils: Add NEWS.Debian describing the sparse file support.
  * debian/rules: Stop explicitly disabling assembler optimizations on
    the Hurd.  The configure script will check if a platform is
    supported.

  * debian/rules: Update clean target to handle comments and wildcards
    in .gitignore.
  * Build-Depends: perl.

  * debian/rules: Speed up build by using autoreconf --symlink.
  * Remove debian/dirs lists.
  * Update copyright file and fix a small typo.

 -- Jonathan Nieder <jrnieder@gmail.com>  Mon, 18 Jan 2010 04:19:50 -0600

xz-utils (4.999.9beta+20091116-1) unstable; urgency=low

  * New upstream snapshot, taken from upstream commit d315ca4.
     + liblzma: add some new functions:
        - lzma_filters_copy() to copy a filter chain;
        - lzma_filters_update() to change compression options mid-stream;
        - lzma_physmem() to retrieve the total quantity of installed RAM.
     + Fix a design error in liblzma API.
        - Stop requiring caller to maintain filter chain during
          compression.  The library used to read it for new compression
          options.  Callers that need to change options mid-stream should
          use lzma_filters_update() instead.
        - Remove 'persistent' member from struct lzma_options_lzma.
     + xz: add --robot --info-memory options, for front-ends to use to
       read the memory usage limit.
  * liblzma: bump soname; add README.Debian explaining why soname
    differs from upstream.
  * Use source format 3.0 (quilt).
  * Update and clarify copyright file.

 -- Jonathan Nieder <jrnieder@gmail.com>  Mon, 16 Nov 2009 16:33:35 -0600

xz-utils (4.999.9beta+20091016-1) unstable; urgency=low

  * New upstream snapshot, taken from upstream commit 78e92c1.
  * Drop xzmore.1 patch, applied upstream.
  * debian/rules: Disable assembler optimizations on hurd. (Closes: #553331)
  * debian/control: Clarify binary package descriptions.  Thanks to
    Justin B Rye and Ben Finney for the text.
  * debian/rules get-orig-source: Use commit date (instead of last patch
    date) to name snapshots.

 -- Jonathan Nieder <jrnieder@gmail.com>  Sun, 01 Nov 2009 00:22:04 -0500

xz-utils (4.999.9beta+20091004-1) unstable; urgency=low

  * Upload to unstable. (Closes: #543562)
  * New upstream snapshot, taken from upstream commit ebfb2c5.
  * Patch xzmore.1 to use dashes instead of minus signs.
  * debian/control: Conflicts: xz-lzma. (Closes: #550249)
  * liblzma-doc: Register Doxygen-generated docs with doc-base.
  * debian/changelog.upstream.sh: Declare local variables.
  * debian/changelog.upstream.sh: Cope with multiple Debian revisions per
    upstream version.
  * debian/rules: Use ":=" where appropriate.
  * Add watch file.

 -- Jonathan Nieder <jrnieder@gmail.com>  Fri, 16 Oct 2009 13:58:54 -0500

xz-utils (4.999.9beta+20091002-1) experimental; urgency=low

  * New upstream snapshot, taken from upstream commit 29fd321.
  * debian/control: Build-Depends: cvs (for autopoint).

 -- Jonathan Nieder <jrnieder@gmail.com>  Sun, 04 Oct 2009 00:21:08 -0500

xz-utils (4.999.9beta-1) experimental; urgency=low

  [ Jonathan Nieder ]
  * New upstream release.
     - Fix a data corruption in the compression code. (Closes: #544872)
     - xzdiff: Fix comparing two compressed files. (Closes: #540543)
     - Most of XZ Utils is now in the public domain. (Closes: #541391)
     - Add doc/history.txt to the distributed tarball. (Closes: #541540)
  * Update and clarify copyright file.
  * Drop lzma compatibility commands for now. (Closes: #542060, #540232)
    Add instructions to README.Debian for installing them locally.
  * debian/control: Add information about the packaging Git repository.
  * debian/control: Clarify package descriptions.
  * debian/README.source: Clarify build instructions.
  * Add debian/.gitignore listing build products.
  * Build xz-utils with static liblzma.
     - debian/rules: Use configure --enable-dynamic=mixed.
  * Optimize xzdec for size, following suggestion in PACKAGERS.
     - debian/rules: Build xzdec separately so it can be optimized for size.
     - debian/control: Build-Depends: debhelper (>= 7.3.0).
  * Generate upstream changelog instead of shipping placeholder.
     - debian/README.source: Add instructions for regenerating upstream
       changelog file.
     - debian/changelog.upstream.sh: New script.
     - debian/rules: Install generated changelog file.
  * liblzma-doc: Drop documentation already shipped in
    /usr/share/doc/xz-utils.
  * liblzma-dev, liblzma-doc: Add short README.Debian with pointers to
    development documentation.
  * Drop debian/xzdec.1, since upstream ships a better man page.
  * Run autotools at build time.
     + debian/control:
        - Build-Depends: autoconf, automake, libtool, gettext
        - Build-Conflicts: autoconf2.13, automake1.4
     + debian/rules:
        - configure: autoreconf -fi
        - clean: remove autotools-generated files to avoid .diff.gz
          changes when built twice in a row.
  * debian/rules: Add get-orig-source target.
  * Prepare for upload to experimental.

  [ Cristian Greco ]
  * debian/copyright: refer to versioned GPL-3 file.
  * debian/control: remove duplicate field ‘section’ in package xz-utils.

 -- Jonathan Nieder <jrnieder@gmail.com>  Wed, 30 Sep 2009 01:44:04 -0500

xz-utils (4.999.8beta-1) experimental; urgency=low

  [ Jonathan Nieder ]
  * Initial package for Debian. (Closes: #518803)
     + debian/rules:
        - add minimal rules file (using Debhelper 7), a control file
          describing the binary packages, and an appropriate compat file.
        - use configure --enable-dynamic; use up-to-date config.guess and
          config.sub files.
        - do not run automake and so on on autobuilders. Instead, we can
          run them ourselves when we build the source package.
     + debian/README.source:
        - add informations about the packaging GIT repository.
  * Add liblzma-doc package with Doxygen-generated API docs.

  [ Mohammed Adnène Trojette ]
  * Prepare for upload to experimental.

 -- Mohammed Adnène Trojette <adn+deb@diwi.org>  Sat, 27 Jun 2009 17:26:56 +0200<|MERGE_RESOLUTION|>--- conflicted
+++ resolved
@@ -1,6 +1,10 @@
-<<<<<<< HEAD
 xz-utils (4.999.9beta+20100602-1.1) unstable; urgency=low
 
+  [ Thorsten Glaser ]
+  * Explicitly depend on autoconf (>= 2.64~) due to AC_PREREQ,
+    discovered during backporting.
+
+  [ Jonathan Nieder ]
   * Upload to unstable.
   * Standards-Version: 3.9.0 (checked).
 
@@ -27,14 +31,6 @@
   * xz-utils/README.Debian: Take xz-lzma into account.
 
  -- Jonathan Nieder <jrnieder@gmail.com>  Fri, 04 Jun 2010 15:53:58 -0500
-=======
-xz-utils (4.999.9beta+20100527-2) UNRELEASED; urgency=low
-
-  * Explicitly depend on autoconf (>= 2.64~) due to AC_PREREQ,
-    discovered during backporting.
-
- -- Thorsten Glaser <tg@mirbsd.de>  Thu, 17 Jun 2010 16:02:20 +0200
->>>>>>> e98a4a4c
 
 xz-utils (4.999.9beta+20100527-1) unstable; urgency=low
 
