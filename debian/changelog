<<<<<<< HEAD
xz-utils (4.999.9beta+20091116-1) unstable; urgency=low

  * New upstream snapshot, taken from upstream commit d315ca4.
     + liblzma: add some new functions:
        - lzma_filters_copy() to copy a filter chain;
        - lzma_filters_update() to change compression options mid-stream;
        - lzma_physmem() to retrieve the total quantity of installed RAM.
     + Fix a design error in liblzma API.
        - Stop requiring caller to maintain filter chain during
          compression.  The library used to read it for new compression
          options.  Callers that need to change options mid-stream should
          use lzma_filters_update() instead.
        - Remove 'persistent' member from struct lzma_options_lzma.
     + xz: add --robot --info-memory options, for front-ends to use to
       read the memory usage limit.
  * liblzma: bump soname; add README.Debian explaining why soname
    differs from upstream.
  * Update and clarify copyright file.

 -- Jonathan Nieder <jrnieder@gmail.com>  Mon, 16 Nov 2009 14:41:41 -0600
=======
xz-utils (4.999.9beta+20091016-3) unstable; urgency=low

  * Use source format 3.0 (quilt).
  * Clarify debian/copyright.

 -- Jonathan Nieder <jrnieder@gmail.com>  Wed, 11 Nov 2009 07:01:38 -0600
>>>>>>> 9ac9a244

xz-utils (4.999.9beta+20091016-1) unstable; urgency=low

  * New upstream snapshot, taken from upstream commit 78e92c1.
  * Drop xzmore.1 patch, applied upstream.
  * debian/rules: Disable assembler optimizations on hurd. (Closes: #553331)
  * debian/control: Clarify binary package descriptions.  Thanks to
    Justin B Rye and Ben Finney for the text.
  * debian/rules get-orig-source: Use commit date (instead of last patch
    date) to name snapshots.

 -- Jonathan Nieder <jrnieder@gmail.com>  Sun, 01 Nov 2009 00:22:04 -0500

xz-utils (4.999.9beta+20091004-1) unstable; urgency=low

  * Upload to unstable. (Closes: #543562)
  * New upstream snapshot, taken from upstream commit ebfb2c5.
  * Patch xzmore.1 to use dashes instead of minus signs.
  * debian/control: Conflicts: xz-lzma. (Closes: #550249)
  * liblzma-doc: Register Doxygen-generated docs with doc-base.
  * debian/changelog.upstream.sh: Declare local variables.
  * debian/changelog.upstream.sh: Cope with multiple Debian revisions per
    upstream version.
  * debian/rules: Use ":=" where appropriate.
  * Add watch file.

 -- Jonathan Nieder <jrnieder@gmail.com>  Fri, 16 Oct 2009 13:58:54 -0500

xz-utils (4.999.9beta+20091002-1) experimental; urgency=low

  * New upstream snapshot, taken from upstream commit 29fd321.
  * debian/control: Build-Depends: cvs (for autopoint).

 -- Jonathan Nieder <jrnieder@gmail.com>  Sun, 04 Oct 2009 00:21:08 -0500

xz-utils (4.999.9beta-1) experimental; urgency=low

  [ Jonathan Nieder ]
  * New upstream release.
     - Fix a data corruption in the compression code. (Closes: #544872)
     - xzdiff: Fix comparing two compressed files. (Closes: #540543)
     - Most of XZ Utils is now in the public domain. (Closes: #541391)
     - Add doc/history.txt to the distributed tarball. (Closes: #541540)
  * Update and clarify copyright file.
  * Drop lzma compatibility commands for now. (Closes: #542060, #540232)
    Add instructions to README.Debian for installing them locally.
  * debian/control: Add information about the packaging Git repository.
  * debian/control: Clarify package descriptions.
  * debian/README.source: Clarify build instructions.
  * Add debian/.gitignore listing build products.
  * Build xz-utils with static liblzma.
     - debian/rules: Use configure --enable-dynamic=mixed.
  * Optimize xzdec for size, following suggestion in PACKAGERS.
     - debian/rules: Build xzdec separately so it can be optimized for size.
     - debian/control: Build-Depends: debhelper (>= 7.3.0).
  * Generate upstream changelog instead of shipping placeholder.
     - debian/README.source: Add instructions for regenerating upstream
       changelog file.
     - debian/changelog.upstream.sh: New script.
     - debian/rules: Install generated changelog file.
  * liblzma-doc: Drop documentation already shipped in
    /usr/share/doc/xz-utils.
  * liblzma-dev, liblzma-doc: Add short README.Debian with pointers to
    development documentation.
  * Drop debian/xzdec.1, since upstream ships a better man page.
  * Run autotools at build time.
     + debian/control:
        - Build-Depends: autoconf, automake, libtool, gettext
        - Build-Conflicts: autoconf2.13, automake1.4
     + debian/rules:
        - configure: autoreconf -fi
        - clean: remove autotools-generated files to avoid .diff.gz
          changes when built twice in a row.
  * debian/rules: Add get-orig-source target.
  * Prepare for upload to experimental.

  [ Cristian Greco ]
  * debian/copyright: refer to versioned GPL-3 file.
  * debian/control: remove duplicate field ‘section’ in package xz-utils.

 -- Jonathan Nieder <jrnieder@gmail.com>  Wed, 30 Sep 2009 01:44:04 -0500

xz-utils (4.999.8beta-1) experimental; urgency=low

  [ Jonathan Nieder ]
  * Initial package for Debian. (Closes: #518803)
     + debian/rules:
        - add minimal rules file (using Debhelper 7), a control file
          describing the binary packages, and an appropriate compat file.
        - use configure --enable-dynamic; use up-to-date config.guess and
          config.sub files.
        - do not run automake and so on on autobuilders. Instead, we can
          run them ourselves when we build the source package.
     + debian/README.source:
        - add informations about the packaging GIT repository.
  * Add liblzma-doc package with Doxygen-generated API docs.

  [ Mohammed Adnène Trojette ]
  * Prepare for upload to experimental.

 -- Mohammed Adnène Trojette <adn+deb@diwi.org>  Sat, 27 Jun 2009 17:26:56 +0200<|MERGE_RESOLUTION|>--- conflicted
+++ resolved
@@ -1,4 +1,3 @@
-<<<<<<< HEAD
 xz-utils (4.999.9beta+20091116-1) unstable; urgency=low
 
   * New upstream snapshot, taken from upstream commit d315ca4.
@@ -16,17 +15,11 @@
        read the memory usage limit.
   * liblzma: bump soname; add README.Debian explaining why soname
     differs from upstream.
+  * Use source format 3.0 (quilt).
   * Update and clarify copyright file.
-
- -- Jonathan Nieder <jrnieder@gmail.com>  Mon, 16 Nov 2009 14:41:41 -0600
-=======
-xz-utils (4.999.9beta+20091016-3) unstable; urgency=low
-
-  * Use source format 3.0 (quilt).
   * Clarify debian/copyright.
 
- -- Jonathan Nieder <jrnieder@gmail.com>  Wed, 11 Nov 2009 07:01:38 -0600
->>>>>>> 9ac9a244
+ -- Jonathan Nieder <jrnieder@gmail.com>  Mon, 16 Nov 2009 16:33:35 -0600
 
 xz-utils (4.999.9beta+20091016-1) unstable; urgency=low
 
