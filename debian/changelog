<<<<<<< HEAD
xz-utils (4.999.9beta+20100212-3) unstable; urgency=low

  * liblzma-dev: Remove unneeded .la file.
  * xz-utils: Dynamically link the xz binary.
  * Do not waste time installing and running doxygen on buildds that
    are not going to build arch-all packages.
    Build-Depends-Indep: doxygen.  Closes: #540444.

 -- Jonathan Nieder <jrnieder@gmail.com>  Tue, 23 Feb 2010 18:23:29 -0600

xz-utils (4.999.9beta+20100212-2) unstable; urgency=low

  * Split off xzdec and lzmadec commands into new xzdec package.
    Thanks to Guillem Jover for the idea.  Closes: #571060.
  * xz-utils.NEWS: advertise this change.

 -- Jonathan Nieder <jrnieder@gmail.com>  Tue, 23 Feb 2010 08:09:39 -0600
=======
xz-utils (4.999.9beta+20100212-1.1) unstable; urgency=low

  * debian/copyright: clean up and include more details.

 -- Jonathan Nieder <jrnieder@gmail.com>  Sat, 27 Feb 2010 23:39:01 -0600
>>>>>>> 32b51923

xz-utils (4.999.9beta+20100212-1) unstable; urgency=low

  * New upstream snapshot, taken from upstream commit eb7d51a3f.
     - xz --force compresses symlinks without complaint now.
     - liblzma: the optimized CRC32 implementation for x86 no longer
       misdetects the Hurd as Mac OS X.
  * debian/rules: ./configure --enable-assembler on the Hurd.
  * xz-utils: Simplify NEWS.Debian.gz.
  * liblzma-dev: Add a NEWS file to keep track of future API changes.

  * Drop unnecessary build-time conflict with autoconf2.13.
  * Add a blank line to the end of all NEWS files.
    (Works around: #247356)
  * debian/README.source: Leave out “-I -i” options.  Ignoring version
    control cruft is the default behavior with dpkg source format 3.0.
  * debian/changelog.upstream.sh: Pass ‘git log’ an explicit --format
    option to avoid problems if format.pretty is set in gitconfig.

  * Correct the 4.999.9beta+20100117-1 changelog entry.  It said:
     + The user-specified memory usage limit was not being honored in
       some cases.
    No such bug was observed, so describe the change instead.

 -- Jonathan Nieder <jrnieder@gmail.com>  Tue, 16 Feb 2010 00:30:24 -0600

xz-utils (4.999.9beta+20100131-1) unstable; urgency=low

  * New upstream snapshot, taken from upstream commit f9dd797a.
     + xz: the --list option to display information about a compressed
       file (e.g., its uncompressed size) is now functional.  The output
       of the xz --robot --list command still may change in future
       versions.
  * xz-utils: NEWS.Debian.gz: Clarify how interleaved output can
    go wrong.
  * debian/rules: Simplify:
     - remove support for comma as a delimiter for $(DEB_BUILD_OPTIONS).
     - rely on dh --parallel instead of tricky logic of our own to
       handle parallel builds.  Build-Depends: debhelper (>= 7.4.10).
  * Correct some typos in the 4.999.9beta+20100117-1 changelog entry.
  * Standards-Version: 3.8.4 (checked).
  * Update copyright file.

 -- Jonathan Nieder <jrnieder@gmail.com>  Sun, 31 Jan 2010 17:32:02 -0600

xz-utils (4.999.9beta+20100117-1) unstable; urgency=low

  * New upstream snapshot, taken from upstream commit 07a11dad.
     + Fix some logic errors in the internal memory usage configuration
       API.
     + xz will no longer compress or decompress special files in place,
       even with --force.
       --force still enables compression of the target of a symlink.
     + xz will no longer read compressed data from a terminal or write
       it to a terminal, even with --force.
     + liblzma: many Index handling API improvements:
        - An lzma_index includes more useful metadata that is not
          actually from the Index.  This is particularly helpful for
          describing multiple-stream files.
           * lzma_index_cat() does not take a stream padding argument
             any more; use lzma_index_stream_padding() instead.
           * lzma_index_memusage() takes two arguments now.
             The new lzma_index_memused() convenience function
             calculates the total memory usage of an lzma_index.
           * lzma_index_count() has been replaced with
             lzma_index_block_count() and lzma_index_stream_count().
           * The new lzma_index_stream_flags() allows storing Stream
             Flags (e.g., checksum types) with the Index information.
           * The new lzma_index_checks() function indicates the list of
             checksum types in use.
           * lzma_index_equal() has been removed.  Its semantics were
             unclear, and something approximately equivalent can be
             implemented by iterating over Blocks in application code.
        - An lzma_index no longer represents a position within an Index.
          The new lzma_index_iter type can be used for that purpose.
           * Certain functions generate an iterator on demand now rather
             than clobbering their lzma_index arguments.  Using a single
             lzma_index for multiple concurrent invocations is safe now:
              lzma_index_buffer_encode(), lzma_index_encoder()
           * Functions that used to specify a Record by modifying an
             lzma_index argument have been renamed and taught to write
             an lzma_index_iter instead:
              lzma_index_locate() -> lzma_index_iter_locate()
              lzma_index_rewind() -> lzma_index_iter_rewind()
              lzma_index_read() -> lzma_index_iter_next()
           * The lzma_index_record type used by lzma_index_read() for
             complex seeks is no more.  lzma_index_iter_next() instead
             takes a parameter of the new lzma_index_iter_mode type.
           * New function: lzma_index_iter_init()
           * lzma_index_init() cannot reuse memory from an existing
             lzma_index any more.  The signature changed accordingly.
     + xz: support for decompressing to a sparse file
        - Try to write a sparse file if the decompressed stream contains
          long runs of null bytes.
        - The new --no-sparse option disables this behavior.
     + xz: add Czech translation.
     + liblzma-dev: lzma_filters_copy() and lzma_filters_update() are
       declared not to throw exceptions.
  * liblzma: bump soname.
  * xz-utils: Add NEWS.Debian describing the sparse file support.
  * debian/rules: Stop explicitly disabling assembler optimizations on
    the Hurd.  The configure script will check if a platform is
    supported.

  * debian/rules: Update clean target to handle comments and wildcards
    in .gitignore.
  * Build-Depends: perl.

  * debian/rules: Speed up build by using autoreconf --symlink.
  * Remove debian/dirs lists.
  * Update copyright file and fix a small typo.

 -- Jonathan Nieder <jrnieder@gmail.com>  Mon, 18 Jan 2010 04:19:50 -0600

xz-utils (4.999.9beta+20091116-1) unstable; urgency=low

  * New upstream snapshot, taken from upstream commit d315ca4.
     + liblzma: add some new functions:
        - lzma_filters_copy() to copy a filter chain;
        - lzma_filters_update() to change compression options mid-stream;
        - lzma_physmem() to retrieve the total quantity of installed RAM.
     + Fix a design error in liblzma API.
        - Stop requiring caller to maintain filter chain during
          compression.  The library used to read it for new compression
          options.  Callers that need to change options mid-stream should
          use lzma_filters_update() instead.
        - Remove 'persistent' member from struct lzma_options_lzma.
     + xz: add --robot --info-memory options, for front-ends to use to
       read the memory usage limit.
  * liblzma: bump soname; add README.Debian explaining why soname
    differs from upstream.
  * Use source format 3.0 (quilt).
  * Update and clarify copyright file.

 -- Jonathan Nieder <jrnieder@gmail.com>  Mon, 16 Nov 2009 16:33:35 -0600

xz-utils (4.999.9beta+20091016-1) unstable; urgency=low

  * New upstream snapshot, taken from upstream commit 78e92c1.
  * Drop xzmore.1 patch, applied upstream.
  * debian/rules: Disable assembler optimizations on hurd. (Closes: #553331)
  * debian/control: Clarify binary package descriptions.  Thanks to
    Justin B Rye and Ben Finney for the text.
  * debian/rules get-orig-source: Use commit date (instead of last patch
    date) to name snapshots.

 -- Jonathan Nieder <jrnieder@gmail.com>  Sun, 01 Nov 2009 00:22:04 -0500

xz-utils (4.999.9beta+20091004-1) unstable; urgency=low

  * Upload to unstable. (Closes: #543562)
  * New upstream snapshot, taken from upstream commit ebfb2c5.
  * Patch xzmore.1 to use dashes instead of minus signs.
  * debian/control: Conflicts: xz-lzma. (Closes: #550249)
  * liblzma-doc: Register Doxygen-generated docs with doc-base.
  * debian/changelog.upstream.sh: Declare local variables.
  * debian/changelog.upstream.sh: Cope with multiple Debian revisions per
    upstream version.
  * debian/rules: Use ":=" where appropriate.
  * Add watch file.

 -- Jonathan Nieder <jrnieder@gmail.com>  Fri, 16 Oct 2009 13:58:54 -0500

xz-utils (4.999.9beta+20091002-1) experimental; urgency=low

  * New upstream snapshot, taken from upstream commit 29fd321.
  * debian/control: Build-Depends: cvs (for autopoint).

 -- Jonathan Nieder <jrnieder@gmail.com>  Sun, 04 Oct 2009 00:21:08 -0500

xz-utils (4.999.9beta-1) experimental; urgency=low

  [ Jonathan Nieder ]
  * New upstream release.
     - Fix a data corruption in the compression code. (Closes: #544872)
     - xzdiff: Fix comparing two compressed files. (Closes: #540543)
     - Most of XZ Utils is now in the public domain. (Closes: #541391)
     - Add doc/history.txt to the distributed tarball. (Closes: #541540)
  * Update and clarify copyright file.
  * Drop lzma compatibility commands for now. (Closes: #542060, #540232)
    Add instructions to README.Debian for installing them locally.
  * debian/control: Add information about the packaging Git repository.
  * debian/control: Clarify package descriptions.
  * debian/README.source: Clarify build instructions.
  * Add debian/.gitignore listing build products.
  * Build xz-utils with static liblzma.
     - debian/rules: Use configure --enable-dynamic=mixed.
  * Optimize xzdec for size, following suggestion in PACKAGERS.
     - debian/rules: Build xzdec separately so it can be optimized for size.
     - debian/control: Build-Depends: debhelper (>= 7.3.0).
  * Generate upstream changelog instead of shipping placeholder.
     - debian/README.source: Add instructions for regenerating upstream
       changelog file.
     - debian/changelog.upstream.sh: New script.
     - debian/rules: Install generated changelog file.
  * liblzma-doc: Drop documentation already shipped in
    /usr/share/doc/xz-utils.
  * liblzma-dev, liblzma-doc: Add short README.Debian with pointers to
    development documentation.
  * Drop debian/xzdec.1, since upstream ships a better man page.
  * Run autotools at build time.
     + debian/control:
        - Build-Depends: autoconf, automake, libtool, gettext
        - Build-Conflicts: autoconf2.13, automake1.4
     + debian/rules:
        - configure: autoreconf -fi
        - clean: remove autotools-generated files to avoid .diff.gz
          changes when built twice in a row.
  * debian/rules: Add get-orig-source target.
  * Prepare for upload to experimental.

  [ Cristian Greco ]
  * debian/copyright: refer to versioned GPL-3 file.
  * debian/control: remove duplicate field ‘section’ in package xz-utils.

 -- Jonathan Nieder <jrnieder@gmail.com>  Wed, 30 Sep 2009 01:44:04 -0500

xz-utils (4.999.8beta-1) experimental; urgency=low

  [ Jonathan Nieder ]
  * Initial package for Debian. (Closes: #518803)
     + debian/rules:
        - add minimal rules file (using Debhelper 7), a control file
          describing the binary packages, and an appropriate compat file.
        - use configure --enable-dynamic; use up-to-date config.guess and
          config.sub files.
        - do not run automake and so on on autobuilders. Instead, we can
          run them ourselves when we build the source package.
     + debian/README.source:
        - add informations about the packaging GIT repository.
  * Add liblzma-doc package with Doxygen-generated API docs.

  [ Mohammed Adnène Trojette ]
  * Prepare for upload to experimental.

 -- Mohammed Adnène Trojette <adn+deb@diwi.org>  Sat, 27 Jun 2009 17:26:56 +0200<|MERGE_RESOLUTION|>--- conflicted
+++ resolved
@@ -1,4 +1,9 @@
-<<<<<<< HEAD
+xz-utils (4.999.9beta+20100212-4) unstable; urgency=low
+
+  * debian/copyright: clean up and include more details.
+
+ -- Jonathan Nieder <jrnieder@gmail.com>  Sat, 27 Feb 2010 23:41:18 -0600
+
 xz-utils (4.999.9beta+20100212-3) unstable; urgency=low
 
   * liblzma-dev: Remove unneeded .la file.
@@ -16,13 +21,6 @@
   * xz-utils.NEWS: advertise this change.
 
  -- Jonathan Nieder <jrnieder@gmail.com>  Tue, 23 Feb 2010 08:09:39 -0600
-=======
-xz-utils (4.999.9beta+20100212-1.1) unstable; urgency=low
-
-  * debian/copyright: clean up and include more details.
-
- -- Jonathan Nieder <jrnieder@gmail.com>  Sat, 27 Feb 2010 23:39:01 -0600
->>>>>>> 32b51923
 
 xz-utils (4.999.9beta+20100212-1) unstable; urgency=low
 
