--- conflicted
+++ resolved
@@ -51,8 +51,6 @@
 /// This becomes false if the --check=CHECK option is used.
 static bool check_default = true;
 
-<<<<<<< HEAD
-=======
 #ifdef MYTHREAD_ENABLED
 static lzma_mt mt_options = {
 	.flags = 0,
@@ -61,7 +59,6 @@
 };
 #endif
 
->>>>>>> 9815cdf6
 
 extern void
 coder_set_check(lzma_check new_check)
@@ -139,6 +136,15 @@
 extern void
 coder_set_compression_settings(void)
 {
+	// The default check type is CRC64, but fallback to CRC32
+	// if CRC64 isn't supported by the copy of liblzma we are
+	// using. CRC32 is always supported.
+	if (check_default) {
+		check = LZMA_CHECK_CRC64;
+		if (!lzma_check_is_supported(check))
+			check = LZMA_CHECK_CRC32;
+	}
+
 	// Options for LZMA1 or LZMA2 in case we are using a preset.
 	static lzma_options_lzma opt_lzma;
 
@@ -189,16 +195,6 @@
 	// Print the selected filter chain.
 	message_filters_show(V_DEBUG, filters);
 
-<<<<<<< HEAD
-	// If using --format=raw, we can be decoding. The memusage function
-	// also validates the filter chain and the options used for the
-	// filters.
-	const uint64_t memory_limit = hardware_memlimit_get(opt_mode);
-	uint64_t memory_usage;
-	if (opt_mode == MODE_COMPRESS)
-		memory_usage = lzma_raw_encoder_memusage(filters);
-	else
-=======
 	// The --flush-timeout option requires LZMA_SYNC_FLUSH support
 	// from the filter chain. Currently threaded encoder doesn't support
 	// LZMA_SYNC_FLUSH so single-threaded mode must be used.
@@ -244,8 +240,8 @@
 			memory_usage = lzma_raw_encoder_memusage(filters);
 		}
 	} else {
->>>>>>> 9815cdf6
 		memory_usage = lzma_raw_decoder_memusage(filters);
+	}
 
 	if (memory_usage == UINT64_MAX)
 		message_fatal(_("Unsupported filter chain or filter options"));
@@ -261,24 +257,9 @@
 						round_up_to_mib(decmem), 0));
 	}
 
-	if (memory_usage > memory_limit) {
-		// If --no-auto-adjust was used or we didn't find LZMA1 or
-		// LZMA2 as the last filter, give an error immediately.
-		// --format=raw implies --no-auto-adjust.
-		if (!opt_auto_adjust || opt_format == FORMAT_RAW)
-			memlimit_too_small(memory_usage);
-
-		assert(opt_mode == MODE_COMPRESS);
-
-<<<<<<< HEAD
-		// Look for the last filter if it is LZMA2 or LZMA1, so
-		// we can make it use less RAM. With other filters we don't
-		// know what to do.
-		size_t i = 0;
-		while (filters[i].id != LZMA_FILTER_LZMA2
-				&& filters[i].id != LZMA_FILTER_LZMA1) {
-			if (filters[i].id == LZMA_VLI_UNKNOWN)
-=======
+	if (memory_usage <= memory_limit)
+		return;
+
 	// If --no-adjust was used or we didn't find LZMA1 or
 	// LZMA2 as the last filter, give an error immediately.
 	// --format=raw implies --no-adjust.
@@ -297,74 +278,77 @@
 			// because it doesn't write the size info
 			// into Block Headers.
 			if (--mt_options.threads == 0)
->>>>>>> 9815cdf6
 				memlimit_too_small(memory_usage);
 
-			++i;
-		}
-
-		// Decrease the dictionary size until we meet the memory
-		// usage limit. First round down to full mebibytes.
-		lzma_options_lzma *opt = filters[i].options;
-		const uint32_t orig_dict_size = opt->dict_size;
-		opt->dict_size &= ~((UINT32_C(1) << 20) - 1);
-		while (true) {
-			// If it is below 1 MiB, auto-adjusting failed. We
-			// could be more sophisticated and scale it down even
-			// more, but let's see if many complain about this
-			// version.
-			//
-			// FIXME: Displays the scaled memory usage instead
-			// of the original.
-			if (opt->dict_size < (UINT32_C(1) << 20))
-				memlimit_too_small(memory_usage);
-
-			memory_usage = lzma_raw_encoder_memusage(filters);
+			memory_usage = lzma_stream_encoder_mt_memusage(
+					&mt_options);
 			if (memory_usage == UINT64_MAX)
 				message_bug();
 
-			// Accept it if it is low enough.
-			if (memory_usage <= memory_limit)
-				break;
-
-			// Otherwise 1 MiB down and try again. I hope this
-			// isn't too slow method for cases where the original
-			// dict_size is very big.
-			opt->dict_size -= UINT32_C(1) << 20;
-		}
-
-		// Tell the user that we decreased the dictionary size.
-		message(V_WARNING, _("Adjusted LZMA%c dictionary size "
-				"from %s MiB to %s MiB to not exceed "
-				"the memory usage limit of %s MiB"),
-				filters[i].id == LZMA_FILTER_LZMA2
-					? '2' : '1',
-				uint64_to_str(orig_dict_size >> 20, 0),
-				uint64_to_str(opt->dict_size >> 20, 1),
-				uint64_to_str(round_up_to_mib(
-					memory_limit), 2));
-	}
-
-/*
-	// Limit the number of worker threads so that memory usage
-	// limit isn't exceeded.
-	assert(memory_usage > 0);
-	size_t thread_limit = memory_limit / memory_usage;
-	if (thread_limit == 0)
-		thread_limit = 1;
-
-	if (opt_threads > thread_limit)
-		opt_threads = thread_limit;
-*/
-
-	if (check_default) {
-		// The default check type is CRC64, but fallback to CRC32
-		// if CRC64 isn't supported by the copy of liblzma we are
-		// using. CRC32 is always supported.
-		check = LZMA_CHECK_CRC64;
-		if (!lzma_check_is_supported(check))
-			check = LZMA_CHECK_CRC32;
-	}
+		} while (memory_usage > memory_limit);
+
+		message(V_WARNING, _("Adjusted the number of threads "
+			"from %s to %s to not exceed "
+			"the memory usage limit of %s MiB"),
+			uint64_to_str(hardware_threads_get(), 0),
+			uint64_to_str(mt_options.threads, 1),
+			uint64_to_str(round_up_to_mib(
+				memory_limit), 2));
+	}
+#endif
+
+	if (memory_usage <= memory_limit)
+		return;
+
+	// Look for the last filter if it is LZMA2 or LZMA1, so we can make
+	// it use less RAM. With other filters we don't know what to do.
+	size_t i = 0;
+	while (filters[i].id != LZMA_FILTER_LZMA2
+			&& filters[i].id != LZMA_FILTER_LZMA1) {
+		if (filters[i].id == LZMA_VLI_UNKNOWN)
+			memlimit_too_small(memory_usage);
+
+		++i;
+	}
+
+	// Decrease the dictionary size until we meet the memory
+	// usage limit. First round down to full mebibytes.
+	lzma_options_lzma *opt = filters[i].options;
+	const uint32_t orig_dict_size = opt->dict_size;
+	opt->dict_size &= ~((UINT32_C(1) << 20) - 1);
+	while (true) {
+		// If it is below 1 MiB, auto-adjusting failed. We could be
+		// more sophisticated and scale it down even more, but let's
+		// see if many complain about this version.
+		//
+		// FIXME: Displays the scaled memory usage instead
+		// of the original.
+		if (opt->dict_size < (UINT32_C(1) << 20))
+			memlimit_too_small(memory_usage);
+
+		memory_usage = lzma_raw_encoder_memusage(filters);
+		if (memory_usage == UINT64_MAX)
+			message_bug();
+
+		// Accept it if it is low enough.
+		if (memory_usage <= memory_limit)
+			break;
+
+		// Otherwise 1 MiB down and try again. I hope this
+		// isn't too slow method for cases where the original
+		// dict_size is very big.
+		opt->dict_size -= UINT32_C(1) << 20;
+	}
+
+	// Tell the user that we decreased the dictionary size.
+	message(V_WARNING, _("Adjusted LZMA%c dictionary size "
+			"from %s MiB to %s MiB to not exceed "
+			"the memory usage limit of %s MiB"),
+			filters[i].id == LZMA_FILTER_LZMA2
+				? '2' : '1',
+			uint64_to_str(orig_dict_size >> 20, 0),
+			uint64_to_str(opt->dict_size >> 20, 1),
+			uint64_to_str(round_up_to_mib(memory_limit), 2));
 
 	return;
 }
@@ -447,9 +431,6 @@
 			break;
 
 		case FORMAT_XZ:
-<<<<<<< HEAD
-			ret = lzma_stream_encoder(&strm, filters, check);
-=======
 #ifdef MYTHREAD_ENABLED
 			if (hardware_threads_get() > 1)
 				ret = lzma_stream_encoder_mt(
@@ -458,7 +439,6 @@
 #endif
 				ret = lzma_stream_encoder(
 						&strm, filters, check);
->>>>>>> 9815cdf6
 			break;
 
 		case FORMAT_LZMA:
@@ -637,11 +617,6 @@
 	// compressing to the .xz format. If block_remaining == UINT64_MAX,
 	// only a single block is created.
 	uint64_t block_remaining = UINT64_MAX;
-<<<<<<< HEAD
-	if (opt_mode == MODE_COMPRESS && opt_format == FORMAT_XZ
-			&& opt_block_size > 0)
-		block_remaining = opt_block_size;
-=======
 
 	// next_block_remining for when we are in single-threaded mode and
 	// the Block in --block-list is larger than the --block-size=SIZE.
@@ -678,7 +653,6 @@
 			}
 		}
 	}
->>>>>>> 9815cdf6
 
 	strm.next_out = out_buf.u8;
 	strm.avail_out = IO_BUFFER_SIZE;
