///////////////////////////////////////////////////////////////////////////////
//
/// \file       common.h
/// \brief      Definitions common to the whole liblzma library
//
//  Author:     Lasse Collin
//
//  This file has been put into the public domain.
//  You can do whatever you want with this file.
//
///////////////////////////////////////////////////////////////////////////////

#ifndef LZMA_COMMON_H
#define LZMA_COMMON_H

#include "sysdefs.h"
#include "mythread.h"
#include "tuklib_integer.h"

#if defined(_WIN32) || defined(__CYGWIN__)
#	ifdef DLL_EXPORT
#		define LZMA_API_EXPORT __declspec(dllexport)
#	else
#		define LZMA_API_EXPORT
#	endif
// Don't use ifdef or defined() below.
#elif HAVE_VISIBILITY
#	define LZMA_API_EXPORT __attribute__((__visibility__("default")))
#else
#	define LZMA_API_EXPORT
#endif

#define LZMA_API(type) LZMA_API_EXPORT type LZMA_API_CALL

#include "lzma.h"

// These allow helping the compiler in some often-executed branches, whose
// result is almost always the same.
#ifdef __GNUC__
#	define likely(expr) __builtin_expect(expr, true)
#	define unlikely(expr) __builtin_expect(expr, false)
#else
#	define likely(expr) (expr)
#	define unlikely(expr) (expr)
#endif


/// Size of temporary buffers needed in some filters
#define LZMA_BUFFER_SIZE 4096


/// Starting value for memory usage estimates. Instead of calculating size
/// of _every_ structure and taking into account malloc() overhead etc., we
/// add a base size to all memory usage estimates. It's not very accurate
/// but should be easily good enough.
#define LZMA_MEMUSAGE_BASE (UINT64_C(1) << 15)

/// Start of internal Filter ID space. These IDs must never be used
/// in Streams.
#define LZMA_FILTER_RESERVED_START (LZMA_VLI_C(1) << 62)


/// Supported flags that can be passed to lzma_stream_decoder()
/// or lzma_auto_decoder().
#define LZMA_SUPPORTED_FLAGS \
	( LZMA_TELL_NO_CHECK \
	| LZMA_TELL_UNSUPPORTED_CHECK \
	| LZMA_TELL_ANY_CHECK \
	| LZMA_IGNORE_CHECK \
	| LZMA_CONCATENATED )


<<<<<<< HEAD
=======
/// Largest valid lzma_action value as unsigned integer.
#define LZMA_ACTION_MAX ((unsigned int)(LZMA_FULL_BARRIER))


/// Special return value (lzma_ret) to indicate that a timeout was reached
/// and lzma_code() must not return LZMA_BUF_ERROR. This is converted to
/// LZMA_OK in lzma_code(). This is not in the lzma_ret enumeration because
/// there's no need to have it in the public API.
#define LZMA_TIMED_OUT 32


>>>>>>> 9815cdf6
/// Type of encoder/decoder specific data; the actual structure is defined
/// differently in different coders.
typedef struct lzma_coder_s lzma_coder;

typedef struct lzma_next_coder_s lzma_next_coder;

typedef struct lzma_filter_info_s lzma_filter_info;


/// Type of a function used to initialize a filter encoder or decoder
typedef lzma_ret (*lzma_init_function)(
		lzma_next_coder *next, const lzma_allocator *allocator,
		const lzma_filter_info *filters);

/// Type of a function to do some kind of coding work (filters, Stream,
/// Block encoders/decoders etc.). Some special coders use don't use both
/// input and output buffers, but for simplicity they still use this same
/// function prototype.
typedef lzma_ret (*lzma_code_function)(
		lzma_coder *coder, const lzma_allocator *allocator,
		const uint8_t *restrict in, size_t *restrict in_pos,
		size_t in_size, uint8_t *restrict out,
		size_t *restrict out_pos, size_t out_size,
		lzma_action action);

/// Type of a function to free the memory allocated for the coder
typedef void (*lzma_end_function)(
		lzma_coder *coder, const lzma_allocator *allocator);


/// Raw coder validates and converts an array of lzma_filter structures to
/// an array of lzma_filter_info structures. This array is used with
/// lzma_next_filter_init to initialize the filter chain.
struct lzma_filter_info_s {
	/// Filter ID. This is used only by the encoder
	/// with lzma_filters_update().
	lzma_vli id;

	/// Pointer to function used to initialize the filter.
	/// This is NULL to indicate end of array.
	lzma_init_function init;

	/// Pointer to filter's options structure
	void *options;
};


/// Hold data and function pointers of the next filter in the chain.
struct lzma_next_coder_s {
	/// Pointer to coder-specific data
	lzma_coder *coder;

	/// Filter ID. This is LZMA_VLI_UNKNOWN when this structure doesn't
	/// point to a filter coder.
	lzma_vli id;

	/// "Pointer" to init function. This is never called here.
	/// We need only to detect if we are initializing a coder
	/// that was allocated earlier. See lzma_next_coder_init and
	/// lzma_next_strm_init macros in this file.
	uintptr_t init;

	/// Pointer to function to do the actual coding
	lzma_code_function code;

	/// Pointer to function to free lzma_next_coder.coder. This can
	/// be NULL; in that case, lzma_free is called to free
	/// lzma_next_coder.coder.
	lzma_end_function end;

	/// Pointer to a function to get progress information. If this is NULL,
	/// lzma_stream.total_in and .total_out are used instead.
	void (*get_progress)(lzma_coder *coder,
			uint64_t *progress_in, uint64_t *progress_out);

	/// Pointer to function to return the type of the integrity check.
	/// Most coders won't support this.
	lzma_check (*get_check)(const lzma_coder *coder);

	/// Pointer to function to get and/or change the memory usage limit.
	/// If new_memlimit == 0, the limit is not changed.
	lzma_ret (*memconfig)(lzma_coder *coder, uint64_t *memusage,
			uint64_t *old_memlimit, uint64_t new_memlimit);

	/// Update the filter-specific options or the whole filter chain
	/// in the encoder.
	lzma_ret (*update)(lzma_coder *coder, const lzma_allocator *allocator,
			const lzma_filter *filters,
			const lzma_filter *reversed_filters);
};


/// Macro to initialize lzma_next_coder structure
#define LZMA_NEXT_CODER_INIT \
	(lzma_next_coder){ \
		.coder = NULL, \
		.init = (uintptr_t)(NULL), \
		.id = LZMA_VLI_UNKNOWN, \
		.code = NULL, \
		.end = NULL, \
		.get_progress = NULL, \
		.get_check = NULL, \
		.memconfig = NULL, \
		.update = NULL, \
	}


/// Internal data for lzma_strm_init, lzma_code, and lzma_end. A pointer to
/// this is stored in lzma_stream.
struct lzma_internal_s {
	/// The actual coder that should do something useful
	lzma_next_coder next;

	/// Track the state of the coder. This is used to validate arguments
	/// so that the actual coders can rely on e.g. that LZMA_SYNC_FLUSH
	/// is used on every call to lzma_code until next.code has returned
	/// LZMA_STREAM_END.
	enum {
		ISEQ_RUN,
		ISEQ_SYNC_FLUSH,
		ISEQ_FULL_FLUSH,
		ISEQ_FINISH,
		ISEQ_FULL_BARRIER,
		ISEQ_END,
		ISEQ_ERROR,
	} sequence;

	/// A copy of lzma_stream avail_in. This is used to verify that the
	/// amount of input doesn't change once e.g. LZMA_FINISH has been
	/// used.
	size_t avail_in;

	/// Indicates which lzma_action values are allowed by next.code.
	bool supported_actions[LZMA_ACTION_MAX + 1];

	/// If true, lzma_code will return LZMA_BUF_ERROR if no progress was
	/// made (no input consumed and no output produced by next.code).
	bool allow_buf_error;

#ifdef LIBLZMA2_COMPAT_DYNAMIC
	/// Indicates whether we are sharing a process image with
	/// liblzma.so.2 and need to tread carefully.
	bool liblzma2_compat;
#endif
};


/// Allocates memory
extern void *lzma_alloc(size_t size, const lzma_allocator *allocator)
		lzma_attribute((__malloc__)) lzma_attr_alloc_size(1);

/// Allocates memory and zeroes it (like calloc()). This can be faster
/// than lzma_alloc() + memzero() while being backward compatible with
/// custom allocators.
extern void * lzma_attribute((__malloc__)) lzma_attr_alloc_size(1)
		lzma_alloc_zero(size_t size, const lzma_allocator *allocator);

/// Frees memory
extern void lzma_free(void *ptr, const lzma_allocator *allocator);


/// Allocates strm->internal if it is NULL, and initializes *strm and
/// strm->internal. This function is only called via lzma_next_strm_init macro.
extern lzma_ret lzma_strm_init(lzma_stream *strm);

/// Initializes the next filter in the chain, if any. This takes care of
/// freeing the memory of previously initialized filter if it is different
/// than the filter being initialized now. This way the actual filter
/// initialization functions don't need to use lzma_next_coder_init macro.
extern lzma_ret lzma_next_filter_init(lzma_next_coder *next,
		const lzma_allocator *allocator,
		const lzma_filter_info *filters);

/// Update the next filter in the chain, if any. This checks that
/// the application is not trying to change the Filter IDs.
extern lzma_ret lzma_next_filter_update(
		lzma_next_coder *next, const lzma_allocator *allocator,
		const lzma_filter *reversed_filters);

/// Frees the memory allocated for next->coder either using next->end or,
/// if next->end is NULL, using lzma_free.
extern void lzma_next_end(lzma_next_coder *next,
		const lzma_allocator *allocator);


/// Copy as much data as possible from in[] to out[] and update *in_pos
/// and *out_pos accordingly. Returns the number of bytes copied.
extern size_t lzma_bufcpy(const uint8_t *restrict in, size_t *restrict in_pos,
		size_t in_size, uint8_t *restrict out,
		size_t *restrict out_pos, size_t out_size);


/// \brief      Return if expression doesn't evaluate to LZMA_OK
///
/// There are several situations where we want to return immediately
/// with the value of expr if it isn't LZMA_OK. This macro shortens
/// the code a little.
#define return_if_error(expr) \
do { \
	const lzma_ret ret_ = (expr); \
	if (ret_ != LZMA_OK) \
		return ret_; \
} while (0)


/// If next isn't already initialized, free the previous coder. Then mark
/// that next is _possibly_ initialized for the coder using this macro.
/// "Possibly" means that if e.g. allocation of next->coder fails, the
/// structure isn't actually initialized for this coder, but leaving
/// next->init to func is still OK.
#define lzma_next_coder_init(func, next, allocator) \
do { \
	if ((uintptr_t)(func) != (next)->init) \
		lzma_next_end(next, allocator); \
	(next)->init = (uintptr_t)(func); \
} while (0)


/// Initializes lzma_strm and calls func() to initialize strm->internal->next.
/// (The function being called will use lzma_next_coder_init()). If
/// initialization fails, memory that wasn't freed by func() is freed
/// along strm->internal.
#define lzma_next_strm_init(func, strm, ...) \
do { \
	return_if_error(lzma_strm_init(strm)); \
	const lzma_ret ret_ = func(&(strm)->internal->next, \
			(strm)->allocator, __VA_ARGS__); \
	if (ret_ != LZMA_OK) { \
		lzma_end(strm); \
		return ret_; \
	} \
} while (0)

#endif<|MERGE_RESOLUTION|>--- conflicted
+++ resolved
@@ -49,6 +49,13 @@
 #define LZMA_BUFFER_SIZE 4096
 
 
+/// Maximum number of worker threads within one multithreaded component.
+/// The limit exists solely to make it simpler to prevent integer overflows
+/// when allocating structures etc. This should be big enough for now...
+/// the code won't scale anywhere close to this number anyway.
+#define LZMA_THREADS_MAX 16384
+
+
 /// Starting value for memory usage estimates. Instead of calculating size
 /// of _every_ structure and taking into account malloc() overhead etc., we
 /// add a base size to all memory usage estimates. It's not very accurate
@@ -70,8 +77,6 @@
 	| LZMA_CONCATENATED )
 
 
-<<<<<<< HEAD
-=======
 /// Largest valid lzma_action value as unsigned integer.
 #define LZMA_ACTION_MAX ((unsigned int)(LZMA_FULL_BARRIER))
 
@@ -83,7 +88,6 @@
 #define LZMA_TIMED_OUT 32
 
 
->>>>>>> 9815cdf6
 /// Type of encoder/decoder specific data; the actual structure is defined
 /// differently in different coders.
 typedef struct lzma_coder_s lzma_coder;
