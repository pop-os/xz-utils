--- conflicted
+++ resolved
@@ -42,8 +42,6 @@
 	common/stream_encoder.c \
 	common/stream_flags_encoder.c \
 	common/vli_encoder.c
-<<<<<<< HEAD
-=======
 
 if COND_THREADS
 liblzma_la_SOURCES += \
@@ -52,7 +50,6 @@
 	common/outqueue.h \
 	common/stream_encoder_mt.c
 endif
->>>>>>> 9815cdf6
 endif
 
 if COND_MAIN_DECODER
